// Copyright (c) 2010, Lawrence Livermore National Security, LLC. Produced at
// the Lawrence Livermore National Laboratory. LLNL-CODE-443211. All Rights
// reserved. See file COPYRIGHT for details.
//
// This file is part of the MFEM library. For more information and source code
// availability see http://mfem.org.
//
// MFEM is free software; you can redistribute it and/or modify it under the
// terms of the GNU Lesser General Public License (as published by the Free
// Software Foundation) version 2.1 dated February 1999.

#ifndef MFEM_INTRULES
#define MFEM_INTRULES

#include "../config/config.hpp"
#include "../general/array.hpp"

namespace mfem
{

/* Classes for IntegrationPoint, IntegrationRule, and container class
   IntegrationRules.  Declares the global variable IntRules */

/// Class for integration point with weight
class IntegrationPoint
{
public:
   double x, y, z, t, weight;

   void Init() { x = y = z = t = weight = 0.0; }

   void Set(const double *p, const int dim)
   {
      x = p[0];
      if (dim > 1)
      {
         y = p[1];
         if (dim > 2)
         {
            z = p[2];
            if (dim > 3)
            {
<<<<<<< HEAD
            	t = p[3];
=======
               t = p[3];
>>>>>>> e8d880f9
            }
         }
      }
   }

   void Get(double *p, const int dim) const
   {
      p[0] = x;
      if (dim > 1)
      {
         p[1] = y;
         if (dim > 2)
         {
            p[2] = z;
            if (dim > 3)
            {
<<<<<<< HEAD
            	p[3] = t;
=======
               p[3] = t;
>>>>>>> e8d880f9
            }
         }
      }
   }

   void Set(const double x1, const double x2, const double x3, const double w)
   { x = x1; y = x2; z = x3; weight = w; }

   void Set4w(const double *p) { x = p[0]; y = p[1]; z = p[2]; t = p[3]; weight = p[4]; }

<<<<<<< HEAD
   void Set4w(const double x1, const double x2, const double x3, const double x4, const double w)
=======
   void Set4w(const double x1, const double x2, const double x3, const double x4,
              const double w)
>>>>>>> e8d880f9
   { x = x1; y = x2; z = x3; t = x4; weight = w; }

   void Set4(const double x1, const double x2, const double x3, const double x4)
   { x = x1; y = x2; z = x3; t = x4; }

   void Set3w(const double *p) { x = p[0]; y = p[1]; z = p[2]; weight = p[3]; }

   void Set3(const double x1, const double x2, const double x3)
   { x = x1; y = x2; z = x3; }

   void Set3(const double *p) { x = p[0]; y = p[1]; z = p[2]; }

   void Set2w(const double x1, const double x2, const double w)
   { x = x1; y = x2; weight = w; }

   void Set2w(const double *p) { x = p[0]; y = p[1]; weight = p[2]; }

   void Set2(const double x1, const double x2) { x = x1; y = x2; }

   void Set2(const double *p) { x = p[0]; y = p[1]; }

   void Set1w(const double x1, const double w) { x = x1; weight = w; }

   void Set1w(const double *p) { x = p[0]; weight = p[1]; }
};

/// Class for an integration rule - an Array of IntegrationPoint.
class IntegrationRule : public Array<IntegrationPoint>
{
private:
   friend class IntegrationRules;

   /// Define n-simplex rule (triangle/tetrahedron for n=2/3) of order (2s+1)
   void GrundmannMollerSimplexRule(int s, int n = 3);

   void AddTriMidPoint(const int off, const double weight)
   { IntPoint(off).Set2w(1./3., 1./3., weight); }

   void AddTriPoints3(const int off, const double a, const double b,
                      const double weight)
   {
      IntPoint(off + 0).Set2w(a, a, weight);
      IntPoint(off + 1).Set2w(a, b, weight);
      IntPoint(off + 2).Set2w(b, a, weight);
   }

   void AddTriPoints3(const int off, const double a, const double weight)
   { AddTriPoints3(off, a, 1. - 2.*a, weight); }

   void AddTriPoints3b(const int off, const double b, const double weight)
   { AddTriPoints3(off, (1. - b)/2., b, weight); }

   void AddTriPoints3R(const int off, const double a, const double b,
                       const double c, const double weight)
   {
      IntPoint(off + 0).Set2w(a, b, weight);
      IntPoint(off + 1).Set2w(c, a, weight);
      IntPoint(off + 2).Set2w(b, c, weight);
   }

   void AddTriPoints3R(const int off, const double a, const double b,
                       const double weight)
   { AddTriPoints3R(off, a, b, 1. - a - b, weight); }

   void AddTriPoints6(const int off, const double a, const double b,
                      const double c, const double weight)
   {
      IntPoint(off + 0).Set2w(a, b, weight);
      IntPoint(off + 1).Set2w(b, a, weight);
      IntPoint(off + 2).Set2w(a, c, weight);
      IntPoint(off + 3).Set2w(c, a, weight);
      IntPoint(off + 4).Set2w(b, c, weight);
      IntPoint(off + 5).Set2w(c, b, weight);
   }

   void AddTriPoints6(const int off, const double a, const double b,
                      const double weight)
   { AddTriPoints6(off, a, b, 1. - a - b, weight); }

   // add the permutations of (a,a,b)
   void AddTetPoints3(const int off, const double a, const double b,
                      const double weight)
   {
      IntPoint(off + 0).Set(a, a, b, weight);
      IntPoint(off + 1).Set(a, b, a, weight);
      IntPoint(off + 2).Set(b, a, a, weight);
   }

   // add the permutations of (a,b,c)
   void AddTetPoints6(const int off, const double a, const double b,
                      const double c, const double weight)
   {
      IntPoint(off + 0).Set(a, b, c, weight);
      IntPoint(off + 1).Set(a, c, b, weight);
      IntPoint(off + 2).Set(b, c, a, weight);
      IntPoint(off + 3).Set(b, a, c, weight);
      IntPoint(off + 4).Set(c, a, b, weight);
      IntPoint(off + 5).Set(c, b, a, weight);
   }

   void AddTetMidPoint(const int off, const double weight)
   { IntPoint(off).Set(0.25, 0.25, 0.25, weight); }

   // given a, add the permutations of (a,a,a,b), where 3*a + b = 1
   void AddTetPoints4(const int off, const double a, const double weight)
   {
      IntPoint(off).Set(a, a, a, weight);
      AddTetPoints3(off + 1, a, 1. - 3.*a, weight);
   }

   // given b, add the permutations of (a,a,a,b), where 3*a + b = 1
   void AddTetPoints4b(const int off, const double b, const double weight)
   {
      const double a = (1. - b)/3.;
      IntPoint(off).Set(a, a, a, weight);
      AddTetPoints3(off + 1, a, b, weight);
   }

   // add the permutations of (a,a,b,b), 2*(a + b) = 1
   void AddTetPoints6(const int off, const double a, const double weight)
   {
      const double b = 0.5 - a;
      AddTetPoints3(off,     a, b, weight);
      AddTetPoints3(off + 3, b, a, weight);
   }

   // given (a,b) or (a,c), add the permutations of (a,a,b,c), 2*a + b + c = 1
   void AddTetPoints12(const int off, const double a, const double bc,
                       const double weight)
   {
      const double cb = 1. - 2*a - bc;
      AddTetPoints3(off,     a, bc, weight);
      AddTetPoints3(off + 3, a, cb, weight);
      AddTetPoints6(off + 6, a, bc, cb, weight);
   }

   // given (b,c), add the permutations of (a,a,b,c), 2*a + b + c = 1
   void AddTetPoints12bc(const int off, const double b, const double c,
                         const double weight)
   {
      const double a = (1. - b - c)/2.;
      AddTetPoints3(off,     a, b, weight);
      AddTetPoints3(off + 3, a, c, weight);
      AddTetPoints6(off + 6, a, b, c, weight);
   }

   void AddPentMidPoint(const int off, const double weight)
   { IntPoint(off).Set4w(0.2, 0.2, 0.2, 0.2, weight); }

<<<<<<< HEAD
   void AddPentPoint(const int off, const double x, const double y, const double z, const double t, double weight)
   {
	   IntPoint(off).Set4w(x, y, z, t, weight);
   }

   void AddPentPoints5(const int off, const double a, const double b, double weight)
   {
	   IntPoint(off + 0).Set4w(a, a, a, a, weight);
	   IntPoint(off + 1).Set4w(b, a, a, a, weight);
	   IntPoint(off + 2).Set4w(a, b, a, a, weight);
	   IntPoint(off + 3).Set4w(a, a, b, a, weight);
	   IntPoint(off + 4).Set4w(a, a, a, b, weight);
=======
   void AddPentPoint(const int off, const double x, const double y, const double z,
                     const double t, double weight)
   {
      IntPoint(off).Set4w(x, y, z, t, weight);
   }

   void AddPentPoints5(const int off, const double a, const double b,
                       double weight)
   {
      IntPoint(off + 0).Set4w(a, a, a, a, weight);
      IntPoint(off + 1).Set4w(b, a, a, a, weight);
      IntPoint(off + 2).Set4w(a, b, a, a, weight);
      IntPoint(off + 3).Set4w(a, a, b, a, weight);
      IntPoint(off + 4).Set4w(a, a, a, b, weight);
>>>>>>> e8d880f9
   }

public:
   IntegrationRule() : Array<IntegrationPoint>() { }

   /// Construct an integration rule with given number of points
   explicit IntegrationRule(int NP) : Array<IntegrationPoint>(NP)
   {
      for (int i = 0; i < this->Size(); i++)
      {
         (*this)[i].Init();
      }
   }

   /// Tensor product of two 1D integration rules
   IntegrationRule(IntegrationRule &irx, IntegrationRule &iry);

   /// Tensor product of three 1D integration rules
   IntegrationRule(IntegrationRule &irx, IntegrationRule &iry,
                   IntegrationRule &irz);

   /// Returns the number of the points in the integration rule
   int GetNPoints() const { return Size(); }

   /// Returns a reference to the i-th integration point
   IntegrationPoint &IntPoint(int i) { return (*this)[i]; }

   /// Returns a const reference to the i-th integration point
   const IntegrationPoint &IntPoint(int i) const { return (*this)[i]; }

   /// Destroys an IntegrationRule object
   ~IntegrationRule() { }
};

/// A Class that defines 1-D numerical quadrature rules on [0,1].
class QuadratureFunctions1D
{
public:
   /** @name Methods for calculating quadrature rules.
       These methods calculate the actual points and weights for the different
       types of quadrature rules. */
   ///@{
   void GaussLegendre(const int np, IntegrationRule* ir);
   void GaussLobatto(const int np, IntegrationRule *ir);
   void OpenUniform(const int np, IntegrationRule *ir);
   void ClosedUniform(const int np, IntegrationRule *ir);
   void OpenHalfUniform(const int np, IntegrationRule *ir);
   ///@}

   /// A helper function that will play nice with Poly_1D::OpenPoints and
   /// Poly_1D::ClosedPoints
   void GivePolyPoints(const int np, double *pts, const int type);

private:
   void CalculateUniformWeights(IntegrationRule *ir, const int type);
};

/// A class container for 1D quadrature type constants.
class Quadrature1D
{
public:
   enum
   {
      Invalid         = -1,
      GaussLegendre   = 0,
      GaussLobatto    = 1,
      OpenUniform     = 2,  ///< aka open Newton-Cotes
      ClosedUniform   = 3,  ///< aka closed Newton-Cotes
      OpenHalfUniform = 4   ///< aka "open half" Newton-Cotes
   };
   /** @brief If the Quadrature1D type is not closed return Invalid; otherwise
       return type. */
   static int CheckClosed(int type);
   /** @brief If the Quadrature1D type is not open return Invalid; otherwise
       return type. */
   static int CheckOpen(int type);
};

/// Container class for integration rules
class IntegrationRules
{
private:
   /// Taken from the Quadrature1D class anonymous enum
   /// Determines the type of numerical quadrature used for
   /// segment, square, and cube geometries
   const int quad_type;

   int own_rules, refined;

   /// Function that generates quadrature points and weights on [0,1]
   QuadratureFunctions1D quad_func;

   Array<IntegrationRule *> PointIntRules;
   Array<IntegrationRule *> SegmentIntRules;
   Array<IntegrationRule *> TriangleIntRules;
   Array<IntegrationRule *> SquareIntRules;
   Array<IntegrationRule *> TetrahedronIntRules;
   Array<IntegrationRule *> CubeIntRules;
   Array<IntegrationRule *> PentatopeIntRules;
   Array<IntegrationRule *> TesseractIntRules;

   void AllocIntRule(Array<IntegrationRule *> &ir_array, int Order)
   {
      if (ir_array.Size() <= Order)
      {
         ir_array.SetSize(Order + 1, NULL);
      }
   }
   bool HaveIntRule(Array<IntegrationRule *> &ir_array, int Order)
   {
      return (ir_array.Size() > Order && ir_array[Order] != NULL);
   }
   int GetSegmentRealOrder(int Order) const
   {
      return Order | 1; // valid for all quad_type's
   }

   IntegrationRule *GenerateIntegrationRule(int GeomType, int Order);
   IntegrationRule *PointIntegrationRule(int Order);
   IntegrationRule *SegmentIntegrationRule(int Order);
   IntegrationRule *TriangleIntegrationRule(int Order);
   IntegrationRule *SquareIntegrationRule(int Order);
   IntegrationRule *TetrahedronIntegrationRule(int Order);
   IntegrationRule *CubeIntegrationRule(int Order);
   IntegrationRule *PentatopeIntegrationRule(int Order);
   IntegrationRule *TesseractIntegrationRule(int Order);

   void DeleteIntRuleArray(Array<IntegrationRule *> &ir_array);

public:
   /// Sets initial sizes for the integration rule arrays, but rules
   /// are defined the first time they are requested with the Get method.
   explicit IntegrationRules(int Ref = 0,
                             int type = Quadrature1D::GaussLegendre);

   /// Returns an integration rule for given GeomType and Order.
   const IntegrationRule &Get(int GeomType, int Order);

   void Set(int GeomType, int Order, IntegrationRule &IntRule);

   void SetOwnRules(int o) { own_rules = o; }

   /// Destroys an IntegrationRules object
   ~IntegrationRules();
};

/// A global object with all integration rules (defined in intrules.cpp)
extern IntegrationRules IntRules;

/// A global object with all refined integration rules
extern IntegrationRules RefinedIntRules;

}

#endif<|MERGE_RESOLUTION|>--- conflicted
+++ resolved
@@ -40,11 +40,7 @@
             z = p[2];
             if (dim > 3)
             {
-<<<<<<< HEAD
-            	t = p[3];
-=======
                t = p[3];
->>>>>>> e8d880f9
             }
          }
       }
@@ -61,11 +57,7 @@
             p[2] = z;
             if (dim > 3)
             {
-<<<<<<< HEAD
-            	p[3] = t;
-=======
                p[3] = t;
->>>>>>> e8d880f9
             }
          }
       }
@@ -76,12 +68,8 @@
 
    void Set4w(const double *p) { x = p[0]; y = p[1]; z = p[2]; t = p[3]; weight = p[4]; }
 
-<<<<<<< HEAD
-   void Set4w(const double x1, const double x2, const double x3, const double x4, const double w)
-=======
    void Set4w(const double x1, const double x2, const double x3, const double x4,
               const double w)
->>>>>>> e8d880f9
    { x = x1; y = x2; z = x3; t = x4; weight = w; }
 
    void Set4(const double x1, const double x2, const double x3, const double x4)
@@ -231,20 +219,6 @@
    void AddPentMidPoint(const int off, const double weight)
    { IntPoint(off).Set4w(0.2, 0.2, 0.2, 0.2, weight); }
 
-<<<<<<< HEAD
-   void AddPentPoint(const int off, const double x, const double y, const double z, const double t, double weight)
-   {
-	   IntPoint(off).Set4w(x, y, z, t, weight);
-   }
-
-   void AddPentPoints5(const int off, const double a, const double b, double weight)
-   {
-	   IntPoint(off + 0).Set4w(a, a, a, a, weight);
-	   IntPoint(off + 1).Set4w(b, a, a, a, weight);
-	   IntPoint(off + 2).Set4w(a, b, a, a, weight);
-	   IntPoint(off + 3).Set4w(a, a, b, a, weight);
-	   IntPoint(off + 4).Set4w(a, a, a, b, weight);
-=======
    void AddPentPoint(const int off, const double x, const double y, const double z,
                      const double t, double weight)
    {
@@ -259,7 +233,6 @@
       IntPoint(off + 2).Set4w(a, b, a, a, weight);
       IntPoint(off + 3).Set4w(a, a, b, a, weight);
       IntPoint(off + 4).Set4w(a, a, a, b, weight);
->>>>>>> e8d880f9
    }
 
 public:

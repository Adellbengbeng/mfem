// Copyright (c) 2010, Lawrence Livermore National Security, LLC. Produced at
// the Lawrence Livermore National Laboratory. LLNL-CODE-443211. All Rights
// reserved. See file COPYRIGHT for details.
//
// This file is part of the MFEM library. For more information and source code
// availability see http://mfem.org.
//
// MFEM is free software; you can redistribute it and/or modify it under the
// terms of the GNU Lesser General Public License (as published by the Free
// Software Foundation) version 2.1 dated February 1999.

// Implementation of Coefficient class

#include "fem.hpp"

#include <cmath>
#include <limits>

namespace mfem
{

using namespace std;

double PWConstCoefficient::Eval(ElementTransformation & T,
                                const IntegrationPoint & ip)
{
   int att = T.Attribute;
   return (constants(att-1));
}

double FunctionCoefficient::Eval(ElementTransformation & T,
                                 const IntegrationPoint & ip)
{
   double x[3];
   Vector transip(x, 3);

   T.Transform(ip, transip);

   if (Function)
   {
      return ((*Function)(transip));
   }
   else
   {
      return (*TDFunction)(transip, GetTime());
   }
}

double GridFunctionCoefficient::Eval (ElementTransformation &T,
                                      const IntegrationPoint &ip)
{
   return GridF -> GetValue (T.ElementNo, ip, Component);
}

double TransformedCoefficient::Eval(ElementTransformation &T,
                                    const IntegrationPoint &ip)
{
   if (Q2)
   {
      return (*Transform2)(Q1->Eval(T, ip, GetTime()),
                           Q2->Eval(T, ip, GetTime()));
   }
   else
   {
      return (*Transform1)(Q1->Eval(T, ip, GetTime()));
   }
}

void VectorCoefficient::Eval(DenseMatrix &M, ElementTransformation &T,
                             const IntegrationRule &ir)
{
   Vector Mi;
   M.SetSize(vdim, ir.GetNPoints());
   for (int i = 0; i < ir.GetNPoints(); i++)
   {
      M.GetColumnReference(i, Mi);
      const IntegrationPoint &ip = ir.IntPoint(i);
      T.SetIntPoint(&ip);
      Eval(Mi, T, ip);
   }
}

void VectorFunctionCoefficient::Eval(Vector &V, ElementTransformation &T,
                                     const IntegrationPoint &ip)
{
   double x[3];
   Vector transip(x, 3);

   T.Transform(ip, transip);

   V.SetSize(vdim);
   if (Function)
   {
      (*Function)(transip, V);
   }
   else
   {
      (*TDFunction)(transip, GetTime(), V);
   }
   if (Q)
   {
      V *= Q->Eval(T, ip, GetTime());
   }
}

VectorArrayCoefficient::VectorArrayCoefficient (int dim)
   : VectorCoefficient(dim), Coeff(dim)
{
   for (int i = 0; i < dim; i++)
   {
      Coeff[i] = NULL;
   }
}

VectorArrayCoefficient::~VectorArrayCoefficient()
{
   for (int i = 0; i < vdim; i++)
   {
      delete Coeff[i];
   }
}

void VectorArrayCoefficient::Eval(Vector &V, ElementTransformation &T,
                                  const IntegrationPoint &ip)
{
   V.SetSize(vdim);
   for (int i = 0; i < vdim; i++)
   {
      V(i) = this->Eval(i, T, ip);
   }
}

VectorGridFunctionCoefficient::VectorGridFunctionCoefficient (
   GridFunction *gf) : VectorCoefficient (gf -> VectorDim())
{
   GridFunc = gf;
}

void VectorGridFunctionCoefficient::Eval(Vector &V, ElementTransformation &T,
                                         const IntegrationPoint &ip)
{
   GridFunc->GetVectorValue(T.ElementNo, ip, V);
}

void VectorGridFunctionCoefficient::Eval(
   DenseMatrix &M, ElementTransformation &T, const IntegrationRule &ir)
{
   GridFunc->GetVectorValues(T, ir, M);
}

void VectorRestrictedCoefficient::Eval(Vector &V, ElementTransformation &T,
                                       const IntegrationPoint &ip)
{
   V.SetSize(vdim);
   if (active_attr[T.Attribute-1])
   {
      c->SetTime(GetTime());
      c->Eval(V, T, ip);
   }
   else
   {
      V = 0.0;
   }
}

void VectorRestrictedCoefficient::Eval(
   DenseMatrix &M, ElementTransformation &T, const IntegrationRule &ir)
{
   if (active_attr[T.Attribute-1])
   {
      c->SetTime(GetTime());
      c->Eval(M, T, ir);
   }
   else
   {
      M.SetSize(vdim);
      M = 0.0;
   }
}

void MatrixFunctionCoefficient::Eval(DenseMatrix &K, ElementTransformation &T,
                                     const IntegrationPoint &ip)
{
   double x[3];
   Vector transip(x, 3);

   T.Transform(ip, transip);

   K.SetSize(height, width);

   if (Function)
   {
      (*Function)(transip, K);
   }
   else if (TDFunction)
   {
      (*TDFunction)(transip, GetTime(), K);
   }
   else
   {
      K = mat;
   }
   if (Q)
   {
      K *= Q->Eval(T, ip, GetTime());
   }
}

MatrixArrayCoefficient::MatrixArrayCoefficient (int dim)
   : MatrixCoefficient (dim)
{
<<<<<<< HEAD
   Coeff.SetSize(height*width);
=======
   Coeff.SetSize (vdim*vdim);
   for (int i=0; i< vdim*vdim; i++)
   {
      Coeff[i] = NULL;
   }

>>>>>>> 23b6622a
}

MatrixArrayCoefficient::~MatrixArrayCoefficient ()
{
   for (int i=0; i < height*width; i++)
   {
      delete Coeff[i];
   }
}

void MatrixArrayCoefficient::Eval(DenseMatrix &K, ElementTransformation &T,
                                  const IntegrationPoint &ip)
{
   for (int i = 0; i < height; i++)
   {
      for (int j = 0; j < width; j++)
      {
<<<<<<< HEAD
         K(i,j) = Coeff[i*width+j] -> Eval(T, ip, GetTime());
=======
         K(i,j) = this->Eval(i, j, T, ip);
>>>>>>> 23b6622a
      }
   }
}

void MatrixRestrictedCoefficient::Eval(DenseMatrix &K, ElementTransformation &T,
                                       const IntegrationPoint &ip)
{
   if (active_attr[T.Attribute-1])
   {
      c->SetTime(GetTime());
      c->Eval(K, T, ip);
   }
   else
   {
      K.SetSize(height, width);
      K = 0.0;
   }
}

double LpNormLoop(double p, Coefficient &coeff, Mesh &mesh,
                  const IntegrationRule *irs[])
{
   double norm = 0.0;
   ElementTransformation *tr;

   for (int i = 0; i < mesh.GetNE(); i++)
   {
      tr = mesh.GetElementTransformation(i);
      const IntegrationRule &ir = *irs[mesh.GetElementType(i)];
      for (int j = 0; j < ir.GetNPoints(); j++)
      {
         const IntegrationPoint &ip = ir.IntPoint(j);
         tr->SetIntPoint(&ip);
         double val = fabs(coeff.Eval(*tr, ip));
         if (p < numeric_limits<double>::infinity())
         {
            norm += ip.weight * tr->Weight() * pow(val, p);
         }
         else
         {
            if (norm < val)
            {
               norm = val;
            }
         }
      }
   }
   return norm;
}

double LpNormLoop(double p, VectorCoefficient &coeff, Mesh &mesh,
                  const IntegrationRule *irs[])
{
   double norm = 0.0;
   ElementTransformation *tr;
   int vdim = coeff.GetVDim();
   Vector vval(vdim);
   double val;

   for (int i = 0; i < mesh.GetNE(); i++)
   {
      tr = mesh.GetElementTransformation(i);
      const IntegrationRule &ir = *irs[mesh.GetElementType(i)];
      for (int j = 0; j < ir.GetNPoints(); j++)
      {
         const IntegrationPoint &ip = ir.IntPoint(j);
         tr->SetIntPoint(&ip);
         coeff.Eval(vval, *tr, ip);
         if (p < numeric_limits<double>::infinity())
         {
            for (int idim(0); idim < vdim; ++idim)
            {
               norm += ip.weight * tr->Weight() * pow(fabs( vval(idim) ), p);
            }
         }
         else
         {
            for (int idim(0); idim < vdim; ++idim)
            {
               val = fabs(vval(idim));
               if (norm < val)
               {
                  norm = val;
               }
            }
         }
      }
   }

   return norm;
}

double ComputeLpNorm(double p, Coefficient &coeff, Mesh &mesh,
                     const IntegrationRule *irs[])
{
   double norm = LpNormLoop(p, coeff, mesh, irs);

   if (p < numeric_limits<double>::infinity())
   {
      // negative quadrature weights may cause norm to be negative
      if (norm < 0.0)
      {
         norm = -pow(-norm, 1.0/p);
      }
      else
      {
         norm = pow(norm, 1.0/p);
      }
   }

   return norm;
}

double ComputeLpNorm(double p, VectorCoefficient &coeff, Mesh &mesh,
                     const IntegrationRule *irs[])
{
   double norm = LpNormLoop(p, coeff, mesh, irs);

   if (p < numeric_limits<double>::infinity())
   {
      // negative quadrature weights may cause norm to be negative
      if (norm < 0.0)
      {
         norm = -pow(-norm, 1.0/p);
      }
      else
      {
         norm = pow(norm, 1.0/p);
      }
   }

   return norm;
}

#ifdef MFEM_USE_MPI
double ComputeGlobalLpNorm(double p, Coefficient &coeff, ParMesh &pmesh,
                           const IntegrationRule *irs[])
{
   double loc_norm = LpNormLoop(p, coeff, pmesh, irs);
   double glob_norm = 0;

   MPI_Comm comm = pmesh.GetComm();

   if (p < numeric_limits<double>::infinity())
   {
      MPI_Allreduce(&loc_norm, &glob_norm, 1, MPI_DOUBLE, MPI_SUM, comm);

      // negative quadrature weights may cause norm to be negative
      if (glob_norm < 0.0)
      {
         glob_norm = -pow(-glob_norm, 1.0/p);
      }
      else
      {
         glob_norm = pow(glob_norm, 1.0/p);
      }
   }
   else
   {
      MPI_Allreduce(&loc_norm, &glob_norm, 1, MPI_DOUBLE, MPI_MAX, comm);
   }

   return glob_norm;
}

double ComputeGlobalLpNorm(double p, VectorCoefficient &coeff, ParMesh &pmesh,
                           const IntegrationRule *irs[])
{
   double loc_norm = LpNormLoop(p, coeff, pmesh, irs);
   double glob_norm = 0;

   MPI_Comm comm = pmesh.GetComm();

   if (p < numeric_limits<double>::infinity())
   {
      MPI_Allreduce(&loc_norm, &glob_norm, 1, MPI_DOUBLE, MPI_SUM, comm);

      // negative quadrature weights may cause norm to be negative
      if (glob_norm < 0.0)
      {
         glob_norm = -pow(-glob_norm, 1.0/p);
      }
      else
      {
         glob_norm = pow(glob_norm, 1.0/p);
      }
   }
   else
   {
      MPI_Allreduce(&loc_norm, &glob_norm, 1, MPI_DOUBLE, MPI_MAX, comm);
   }

   return glob_norm;
}
#endif

}<|MERGE_RESOLUTION|>--- conflicted
+++ resolved
@@ -209,16 +209,8 @@
 MatrixArrayCoefficient::MatrixArrayCoefficient (int dim)
    : MatrixCoefficient (dim)
 {
-<<<<<<< HEAD
    Coeff.SetSize(height*width);
-=======
-   Coeff.SetSize (vdim*vdim);
-   for (int i=0; i< vdim*vdim; i++)
-   {
-      Coeff[i] = NULL;
-   }
-
->>>>>>> 23b6622a
+   Coeff = NULL;
 }
 
 MatrixArrayCoefficient::~MatrixArrayCoefficient ()
@@ -236,11 +228,7 @@
    {
       for (int j = 0; j < width; j++)
       {
-<<<<<<< HEAD
-         K(i,j) = Coeff[i*width+j] -> Eval(T, ip, GetTime());
-=======
          K(i,j) = this->Eval(i, j, T, ip);
->>>>>>> 23b6622a
       }
    }
 }
